--- conflicted
+++ resolved
@@ -1,20 +1,19 @@
 package collector
 
 import (
-<<<<<<< HEAD
+	"errors"
 	"io"
 	"log/slog"
 	"net/http"
 	"net/http/httptest"
-=======
-	"errors"
-	"log/slog"
->>>>>>> 4b490c50
 	"strings"
 	"testing"
 
 	"github.com/prometheus/client_golang/prometheus"
 	dto "github.com/prometheus/client_model/go"
+	"github.com/stmcginnis/gofish/redfish"
+	"github.com/stretchr/testify/assert"
+	"github.com/stretchr/testify/require"
 )
 
 // setupTestServerWithGPU creates a test server with GPU hardware
@@ -186,7 +185,6 @@
 	}
 }
 
-<<<<<<< HEAD
 // categorizeMemoryMetric categorizes memory metrics
 func categorizeMemoryMetric(descString, memoryID string, dto *dto.Metric, metrics map[string]float64) {
 	if strings.Contains(descString, "row_remapping_failed") {
@@ -201,12 +199,6 @@
 		metrics["capacity_"+memoryID] = dto.Gauge.GetValue()
 	}
 }
-=======
-	for tName, test := range tT {
-		t.Run(tName, func(t *testing.T) {
-			outCh := make(chan prometheus.Metric, 1)
-			emitGPUHealth(outCh, test.gpu, []string{test.gpu.Name, test.systemName, test.gpu.ID})
->>>>>>> 4b490c50
 
 // categorizeProcessorMetric categorizes processor metrics
 func categorizeProcessorMetric(descString string, dto *dto.Metric, metrics map[string]float64) {
@@ -238,7 +230,6 @@
 	}
 }
 
-<<<<<<< HEAD
 // verifyGPUMemoryMetrics verifies GPU memory metrics
 func verifyGPUMemoryMetrics(t *testing.T, metrics map[string]float64) {
 	if len(metrics) == 0 {
@@ -608,7 +599,8 @@
 			}
 		})
 	}
-=======
+}
+
 // mockMemoryWithMetrics implements MemoryWithMetrics interface for testing
 type mockMemoryWithMetrics struct {
 	id                         string
@@ -679,7 +671,7 @@
 		t.Run(tName, func(t *testing.T) {
 			outCh := make(chan prometheus.Metric, 100)
 			go func() {
-				emitGPUECCMetrics(outCh, test.memories, slog.Default(), []string{"testGPU", test.systemName, "testGPUId"})
+				emitGPUECCMetrics(outCh, test.memories, slog.Default(), []string{"testGPU", test.systemName, "testGPUId"}, gpuMetrics)
 				close(outCh)
 			}()
 
@@ -732,5 +724,4 @@
 		return false
 	}
 	return strings.Contains(desc.String(), contains)
->>>>>>> 4b490c50
 }