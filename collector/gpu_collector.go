--- conflicted
+++ resolved
@@ -16,13 +16,21 @@
 
 // GPU metric label names
 var (
-<<<<<<< HEAD
-	gpuMemoryLabelNames    = []string{"hostname", "system_id", "gpu_id", "memory_id"}
-	gpuProcessorLabelNames = []string{"hostname", "system_id", "gpu_id", "processor_name"}
-	gpuPortLabelNames      = []string{"hostname", "system_id", "gpu_id", "port_id", "port_type", "port_protocol"}
-	gpuMetrics             = createGPUMetricMap()
-	gpuMemoryTypes         = createGPUMemoryTypeSet()
+	// Base labels using the main branch pattern but with system_id instead of system
+	gpuBaseLabels      = []string{"hostname", "system_id", "gpu_id"}
+	gpuMemoryLabels    = baseWithExtraLabels([]string{"memory_id"})
+	gpuProcessorLabels = baseWithExtraLabels([]string{"processor_name"})
+	gpuPortLabels      = baseWithExtraLabels([]string{"port_id", "port_type", "port_protocol"})
+
+	gpuMetrics     = createGPUMetricMap()
+	gpuMemoryTypes = createGPUMemoryTypeSet()
 )
+
+func baseWithExtraLabels(extra []string) []string {
+	gpuBaseLabelsCopy := make([]string, len(gpuBaseLabels))
+	copy(gpuBaseLabelsCopy, gpuBaseLabels)
+	return append(gpuBaseLabelsCopy, extra...)
+}
 
 // createGPUMemoryTypeSet creates a set of GPU memory types for efficient lookup
 func createGPUMemoryTypeSet() map[redfish.MemoryDeviceType]bool {
@@ -47,20 +55,6 @@
 }
 
 // GPUCollector collects GPU-specific metrics including Nvidia OEM fields
-=======
-	gpuSubsystem    = "gpu"
-	gpuBaseLabels   = []string{"resource", "system", "gpu_id"}
-	gpuMemoryLabels = baseWithExtraLabels([]string{"memory_id"})
-	gpuMetrics      = createGPUMetricMap()
-)
-
-func baseWithExtraLabels(extra []string) []string {
-	gpuBaseLabelsCopy := make([]string, len(gpuBaseLabels))
-	copy(gpuBaseLabelsCopy, gpuBaseLabels)
-	return append(gpuBaseLabelsCopy, extra...)
-}
-
->>>>>>> 4b490c50
 type GPUCollector struct {
 	redfishClient         *gofish.APIClient
 	metrics               map[string]Metric
@@ -71,57 +65,56 @@
 
 func createGPUMetricMap() map[string]Metric {
 	gpuMetrics := make(map[string]Metric)
-<<<<<<< HEAD
+
+	// Basic GPU metrics from main branch
+	addToMetricMap(gpuMetrics, GPUSubsystem, "health", "health of gpu reported by system,1(OK),2(Warning),3(Critical)", gpuBaseLabels)
+	addToMetricMap(gpuMetrics, GPUSubsystem, "memory_ecc_correctable", "current correctable memory ecc errors reported on the gpu", gpuMemoryLabels)
+	addToMetricMap(gpuMetrics, GPUSubsystem, "memory_ecc_uncorrectable", "current uncorrectable memory ecc errors reported on the gpu", gpuMemoryLabels)
 
 	// GPU Memory metrics
-	addToMetricMap(gpuMetrics, GPUSubsystem, "memory_capacity_mib", "GPU memory capacity in MiB", gpuMemoryLabelNames)
-	addToMetricMap(gpuMetrics, GPUSubsystem, "memory_state", fmt.Sprintf("GPU memory state,%s", CommonStateHelp), gpuMemoryLabelNames)
-	addToMetricMap(gpuMetrics, GPUSubsystem, "memory_health", fmt.Sprintf("GPU memory health,%s", CommonHealthHelp), gpuMemoryLabelNames)
+	addToMetricMap(gpuMetrics, GPUSubsystem, "memory_capacity_mib", "GPU memory capacity in MiB", gpuMemoryLabels)
+	addToMetricMap(gpuMetrics, GPUSubsystem, "memory_state", fmt.Sprintf("GPU memory state,%s", CommonStateHelp), gpuMemoryLabels)
+	addToMetricMap(gpuMetrics, GPUSubsystem, "memory_health", fmt.Sprintf("GPU memory health,%s", CommonHealthHelp), gpuMemoryLabels)
 
 	// Nvidia GPU Memory OEM metrics
-	addToMetricMap(gpuMetrics, GPUSubsystem, "memory_row_remapping_failed", "GPU memory row remapping failed status (1 if failed)", gpuMemoryLabelNames)
-	addToMetricMap(gpuMetrics, GPUSubsystem, "memory_row_remapping_pending", "GPU memory row remapping pending status (1 if pending)", gpuMemoryLabelNames)
-	addToMetricMap(gpuMetrics, GPUSubsystem, "memory_correctable_row_remapping_count", "GPU memory correctable row remapping count", gpuMemoryLabelNames)
-	addToMetricMap(gpuMetrics, GPUSubsystem, "memory_uncorrectable_row_remapping_count", "GPU memory uncorrectable row remapping count", gpuMemoryLabelNames)
-	addToMetricMap(gpuMetrics, GPUSubsystem, "memory_high_availability_bank_count", "GPU memory high availability bank count", gpuMemoryLabelNames)
-	addToMetricMap(gpuMetrics, GPUSubsystem, "memory_low_availability_bank_count", "GPU memory low availability bank count", gpuMemoryLabelNames)
-	addToMetricMap(gpuMetrics, GPUSubsystem, "memory_no_availability_bank_count", "GPU memory no availability bank count", gpuMemoryLabelNames)
-	addToMetricMap(gpuMetrics, GPUSubsystem, "memory_partial_availability_bank_count", "GPU memory partial availability bank count", gpuMemoryLabelNames)
-	addToMetricMap(gpuMetrics, GPUSubsystem, "memory_max_availability_bank_count", "GPU memory max availability bank count", gpuMemoryLabelNames)
+	addToMetricMap(gpuMetrics, GPUSubsystem, "memory_row_remapping_failed", "GPU memory row remapping failed status (1 if failed)", gpuMemoryLabels)
+	addToMetricMap(gpuMetrics, GPUSubsystem, "memory_row_remapping_pending", "GPU memory row remapping pending status (1 if pending)", gpuMemoryLabels)
+	addToMetricMap(gpuMetrics, GPUSubsystem, "memory_correctable_row_remapping_count", "GPU memory correctable row remapping count", gpuMemoryLabels)
+	addToMetricMap(gpuMetrics, GPUSubsystem, "memory_uncorrectable_row_remapping_count", "GPU memory uncorrectable row remapping count", gpuMemoryLabels)
+	addToMetricMap(gpuMetrics, GPUSubsystem, "memory_high_availability_bank_count", "GPU memory high availability bank count", gpuMemoryLabels)
+	addToMetricMap(gpuMetrics, GPUSubsystem, "memory_low_availability_bank_count", "GPU memory low availability bank count", gpuMemoryLabels)
+	addToMetricMap(gpuMetrics, GPUSubsystem, "memory_no_availability_bank_count", "GPU memory no availability bank count", gpuMemoryLabels)
+	addToMetricMap(gpuMetrics, GPUSubsystem, "memory_partial_availability_bank_count", "GPU memory partial availability bank count", gpuMemoryLabels)
+	addToMetricMap(gpuMetrics, GPUSubsystem, "memory_max_availability_bank_count", "GPU memory max availability bank count", gpuMemoryLabels)
 
 	// GPU Processor metrics
-	addToMetricMap(gpuMetrics, GPUSubsystem, "processor_state", fmt.Sprintf("GPU processor state,%s", CommonStateHelp), gpuProcessorLabelNames)
-	addToMetricMap(gpuMetrics, GPUSubsystem, "processor_health", fmt.Sprintf("GPU processor health,%s", CommonHealthHelp), gpuProcessorLabelNames)
-	addToMetricMap(gpuMetrics, GPUSubsystem, "processor_total_cores", "GPU processor total cores", gpuProcessorLabelNames)
-	addToMetricMap(gpuMetrics, GPUSubsystem, "processor_total_threads", "GPU processor total threads", gpuProcessorLabelNames)
+	addToMetricMap(gpuMetrics, GPUSubsystem, "processor_state", fmt.Sprintf("GPU processor state,%s", CommonStateHelp), gpuProcessorLabels)
+	addToMetricMap(gpuMetrics, GPUSubsystem, "processor_health", fmt.Sprintf("GPU processor health,%s", CommonHealthHelp), gpuProcessorLabels)
+	addToMetricMap(gpuMetrics, GPUSubsystem, "processor_total_cores", "GPU processor total cores", gpuProcessorLabels)
+	addToMetricMap(gpuMetrics, GPUSubsystem, "processor_total_threads", "GPU processor total threads", gpuProcessorLabels)
 
 	// Nvidia GPU Processor OEM metrics
-	addToMetricMap(gpuMetrics, GPUSubsystem, "sm_utilization_percent", "GPU SM utilization percentage", gpuProcessorLabelNames)
-	addToMetricMap(gpuMetrics, GPUSubsystem, "sm_activity_percent", "GPU SM activity percentage", gpuProcessorLabelNames)
-	addToMetricMap(gpuMetrics, GPUSubsystem, "sm_occupancy_percent", "GPU SM occupancy percentage", gpuProcessorLabelNames)
-	addToMetricMap(gpuMetrics, GPUSubsystem, "tensor_core_activity_percent", "GPU tensor core activity percentage", gpuProcessorLabelNames)
-	addToMetricMap(gpuMetrics, GPUSubsystem, "fp16_activity_percent", "GPU FP16 activity percentage", gpuProcessorLabelNames)
-	addToMetricMap(gpuMetrics, GPUSubsystem, "fp32_activity_percent", "GPU FP32 activity percentage", gpuProcessorLabelNames)
-	addToMetricMap(gpuMetrics, GPUSubsystem, "fp64_activity_percent", "GPU FP64 activity percentage", gpuProcessorLabelNames)
-	addToMetricMap(gpuMetrics, GPUSubsystem, "sram_ecc_error_threshold_exceeded", "GPU SRAM ECC error threshold exceeded (1 if exceeded)", gpuProcessorLabelNames)
-	addToMetricMap(gpuMetrics, GPUSubsystem, "pcie_rx_bytes", "GPU PCIe receive bytes", gpuProcessorLabelNames)
-	addToMetricMap(gpuMetrics, GPUSubsystem, "pcie_tx_bytes", "GPU PCIe transmit bytes", gpuProcessorLabelNames)
+	addToMetricMap(gpuMetrics, GPUSubsystem, "sm_utilization_percent", "GPU SM utilization percentage", gpuProcessorLabels)
+	addToMetricMap(gpuMetrics, GPUSubsystem, "sm_activity_percent", "GPU SM activity percentage", gpuProcessorLabels)
+	addToMetricMap(gpuMetrics, GPUSubsystem, "sm_occupancy_percent", "GPU SM occupancy percentage", gpuProcessorLabels)
+	addToMetricMap(gpuMetrics, GPUSubsystem, "tensor_core_activity_percent", "GPU tensor core activity percentage", gpuProcessorLabels)
+	addToMetricMap(gpuMetrics, GPUSubsystem, "fp16_activity_percent", "GPU FP16 activity percentage", gpuProcessorLabels)
+	addToMetricMap(gpuMetrics, GPUSubsystem, "fp32_activity_percent", "GPU FP32 activity percentage", gpuProcessorLabels)
+	addToMetricMap(gpuMetrics, GPUSubsystem, "fp64_activity_percent", "GPU FP64 activity percentage", gpuProcessorLabels)
+	addToMetricMap(gpuMetrics, GPUSubsystem, "sram_ecc_error_threshold_exceeded", "GPU SRAM ECC error threshold exceeded (1 if exceeded)", gpuProcessorLabels)
+	addToMetricMap(gpuMetrics, GPUSubsystem, "pcie_rx_bytes", "GPU PCIe receive bytes", gpuProcessorLabels)
+	addToMetricMap(gpuMetrics, GPUSubsystem, "pcie_tx_bytes", "GPU PCIe transmit bytes", gpuProcessorLabels)
 
 	// NVLink Port metrics
-	addToMetricMap(gpuMetrics, GPUSubsystem, "nvlink_state", fmt.Sprintf("NVLink port state,%s", CommonStateHelp), gpuPortLabelNames)
-	addToMetricMap(gpuMetrics, GPUSubsystem, "nvlink_health", fmt.Sprintf("NVLink port health,%s", CommonHealthHelp), gpuPortLabelNames)
-	addToMetricMap(gpuMetrics, GPUSubsystem, "nvlink_runtime_error", "NVLink runtime error status (1 if error)", gpuPortLabelNames)
-	addToMetricMap(gpuMetrics, GPUSubsystem, "nvlink_training_error", "NVLink training error status (1 if error)", gpuPortLabelNames)
-	addToMetricMap(gpuMetrics, GPUSubsystem, "nvlink_link_error_recovery_count", "NVLink error recovery count", gpuPortLabelNames)
-	addToMetricMap(gpuMetrics, GPUSubsystem, "nvlink_link_downed_count", "NVLink link downed count", gpuPortLabelNames)
-	addToMetricMap(gpuMetrics, GPUSubsystem, "nvlink_symbol_errors", "NVLink symbol error count", gpuPortLabelNames)
-	addToMetricMap(gpuMetrics, GPUSubsystem, "nvlink_bit_error_rate", "NVLink bit error rate", gpuPortLabelNames)
-
-=======
-	addToMetricMap(gpuMetrics, gpuSubsystem, "health", "health of gpu reported by system,1(OK),2(Warning),3(Critical)", gpuBaseLabels)
-	addToMetricMap(gpuMetrics, gpuSubsystem, "memory_ecc_correctable", "current correctable memory ecc errors reported on the gpu", gpuMemoryLabels)
-	addToMetricMap(gpuMetrics, gpuSubsystem, "memory_ecc_uncorrectable", "current uncorrectable memory ecc errors reported on the gpu", gpuMemoryLabels)
->>>>>>> 4b490c50
+	addToMetricMap(gpuMetrics, GPUSubsystem, "nvlink_state", fmt.Sprintf("NVLink port state,%s", CommonStateHelp), gpuPortLabels)
+	addToMetricMap(gpuMetrics, GPUSubsystem, "nvlink_health", fmt.Sprintf("NVLink port health,%s", CommonHealthHelp), gpuPortLabels)
+	addToMetricMap(gpuMetrics, GPUSubsystem, "nvlink_runtime_error", "NVLink runtime error status (1 if error)", gpuPortLabels)
+	addToMetricMap(gpuMetrics, GPUSubsystem, "nvlink_training_error", "NVLink training error status (1 if error)", gpuPortLabels)
+	addToMetricMap(gpuMetrics, GPUSubsystem, "nvlink_link_error_recovery_count", "NVLink error recovery count", gpuPortLabels)
+	addToMetricMap(gpuMetrics, GPUSubsystem, "nvlink_link_downed_count", "NVLink link downed count", gpuPortLabels)
+	addToMetricMap(gpuMetrics, GPUSubsystem, "nvlink_symbol_errors", "NVLink symbol error count", gpuPortLabels)
+	addToMetricMap(gpuMetrics, GPUSubsystem, "nvlink_bit_error_rate", "NVLink bit error rate", gpuPortLabels)
+
 	return gpuMetrics
 }
 
@@ -179,14 +172,46 @@
 func (g *GPUCollector) collectSystemGPUs(ch chan<- prometheus.Metric, system *redfish.ComputerSystem, wg *sync.WaitGroup) {
 	defer wg.Done()
 
-<<<<<<< HEAD
 	systemID := system.ID
 	systemName := system.Name
 	if systemName == "" {
 		systemName = systemID
 	}
 
-	// Collect GPU memory metrics
+	// Get processors first for GPU-specific metrics
+	processors, err := system.Processors()
+	if err != nil {
+		g.logger.Error("failed to get processors for system",
+			slog.String("system_id", systemID),
+			slog.Any("error", err),
+		)
+		return
+	}
+
+	// Filter for GPU processors and collect basic metrics (from main branch)
+	gpus := filterGPUs(processors)
+	for _, gpu := range gpus {
+		if gpu.Name == "" {
+			gpu.Name = gpu.ID
+		}
+		commonGPULabels := []string{gpu.Name, systemName, gpu.ID}
+		emitGPUHealth(ch, gpu, commonGPULabels, g.metrics)
+
+		// Get GPU-specific memory for ECC metrics
+		gpuMem, err := gpu.Memory()
+		if err != nil {
+			g.logger.Error("error getting gpu memory", slog.Any("error", err))
+			continue
+		}
+		memWithMetrics := make([]MemoryWithMetrics, len(gpuMem))
+		for i, mem := range gpuMem {
+			memWithMetrics[i] = &redfishMemoryAdapter{Memory: mem}
+		}
+		emitGPUECCMetrics(ch, memWithMetrics, g.logger, commonGPULabels, g.metrics)
+	}
+
+	// Collect detailed OEM metrics (from HEAD branch)
+	// Collect GPU memory metrics from system level
 	wgMemory := &sync.WaitGroup{}
 	if memories, err := system.Memory(); err != nil {
 		g.logger.Error("failed to get memory for system",
@@ -203,20 +228,13 @@
 		}
 	}
 
-	// Collect GPU processor metrics
+	// Collect GPU processor metrics (reusing processors from line 182)
 	wgProcessor := &sync.WaitGroup{}
-	if processors, err := system.Processors(); err != nil {
-		g.logger.Error("failed to get processors for system",
-			slog.String("system_id", systemID),
-			slog.Any("error", err),
-		)
-	} else {
-		for _, processor := range processors {
-			// Collect metrics for any GPU processor
-			if processor.ProcessorType == redfish.GPUProcessorType {
-				wgProcessor.Add(1)
-				go g.collectGPUProcessor(ch, systemName, systemID, processor, wgProcessor)
-			}
+	for _, processor := range processors {
+		// Collect metrics for any GPU processor
+		if processor.ProcessorType == redfish.GPUProcessorType {
+			wgProcessor.Add(1)
+			go g.collectGPUProcessor(ch, systemName, systemID, processor, wgProcessor)
 		}
 	}
 
@@ -358,72 +376,9 @@
 	}
 
 	if healthValue, ok := parseCommonStatusHealth(processor.Status.Health); ok {
-=======
-	if system.Name == "" {
-		system.Name = system.ID
-	}
-
-	for _, gpu := range filterGPUs(cpus) {
-		if gpu.Name == "" {
-			gpu.Name = gpu.ID
-		}
-		commonGPULabels := []string{gpu.Name, system.Name, gpu.ID}
-		emitGPUHealth(ch, gpu, commonGPULabels)
-		gpuMem, err := gpu.Memory()
-		if err != nil {
-			logger.Error("error getting gpu memory", slog.Any("error", err))
-			continue
-		}
-		memWithMetrics := make([]MemoryWithMetrics, len(gpuMem))
-		for i, mem := range gpuMem {
-			memWithMetrics[i] = &redfishMemoryAdapter{Memory: mem}
-		}
-		emitGPUECCMetrics(ch, memWithMetrics, logger, commonGPULabels)
-	}
-}
-
-type MemoryWithMetrics interface {
-	Metrics() (*redfish.MemoryMetrics, error)
-	GetID() string
-}
-
-type redfishMemoryAdapter struct {
-	*redfish.Memory
-}
-
-func (r *redfishMemoryAdapter) GetID() string {
-	return r.ID
-}
-
-func emitGPUECCMetrics(ch chan<- prometheus.Metric, mem []MemoryWithMetrics, logger *slog.Logger, commonLabels []string) {
-	for _, m := range mem {
-		memMetric, err := m.Metrics()
-		if err != nil {
-			logger.Error("error getting gpu memory metrics", slog.Any("error", err))
-			continue
-		}
-		metricLabels := append(commonLabels, m.GetID())
-
-		ch <- prometheus.MustNewConstMetric(
-			gpuMetrics["gpu_memory_ecc_correctable"].desc,
-			prometheus.CounterValue,
-			float64(memMetric.CurrentPeriod.CorrectableECCErrorCount),
-			metricLabels...)
-		ch <- prometheus.MustNewConstMetric(
-			gpuMetrics["gpu_memory_ecc_uncorrectable"].desc,
-			prometheus.CounterValue,
-			float64(memMetric.CurrentPeriod.UncorrectableECCErrorCount),
-			metricLabels...)
-	}
-}
-
-func emitGPUHealth(ch chan<- prometheus.Metric, gpu *redfish.Processor, commonLabels []string) {
-	if gpuStatusHealthValue, ok := parseCommonStatusHealth(gpu.Status.Health); ok {
->>>>>>> 4b490c50
 		ch <- prometheus.MustNewConstMetric(
 			g.metrics["gpu_processor_health"].desc,
 			prometheus.GaugeValue,
-<<<<<<< HEAD
 			healthValue,
 			labels...,
 		)
@@ -512,10 +467,6 @@
 				slog.Any("error", err),
 			)
 		}
-=======
-			gpuStatusHealthValue,
-			commonLabels...)
->>>>>>> 4b490c50
 	}
 
 	// Collect NVLink port metrics
@@ -615,4 +566,66 @@
 		return fmt.Sprintf("GPU_%s", parts[1])
 	}
 	return componentID
-}+}
+
+// Helper types and functions from main branch
+
+// MemoryWithMetrics interface for accessing memory metrics
+type MemoryWithMetrics interface {
+	Metrics() (*redfish.MemoryMetrics, error)
+	GetID() string
+}
+
+// redfishMemoryAdapter adapts redfish.Memory to MemoryWithMetrics interface
+type redfishMemoryAdapter struct {
+	*redfish.Memory
+}
+
+func (r *redfishMemoryAdapter) GetID() string {
+	return r.ID
+}
+
+// filterGPUs filters processors to return only GPU processors
+func filterGPUs(cpus []*redfish.Processor) []*redfish.Processor {
+	gpus := []*redfish.Processor{}
+	for _, cpu := range cpus {
+		if cpu.ProcessorType == redfish.GPUProcessorType {
+			gpus = append(gpus, cpu)
+		}
+	}
+	return gpus
+}
+
+// emitGPUHealth emits GPU health metrics
+func emitGPUHealth(ch chan<- prometheus.Metric, gpu *redfish.Processor, commonLabels []string, metrics map[string]Metric) {
+	if gpuStatusHealthValue, ok := parseCommonStatusHealth(gpu.Status.Health); ok {
+		ch <- prometheus.MustNewConstMetric(
+			metrics["gpu_health"].desc,
+			prometheus.GaugeValue,
+			gpuStatusHealthValue,
+			commonLabels...)
+	}
+}
+
+// emitGPUECCMetrics emits GPU ECC memory error metrics
+func emitGPUECCMetrics(ch chan<- prometheus.Metric, mem []MemoryWithMetrics, logger *slog.Logger, commonLabels []string, metrics map[string]Metric) {
+	for _, m := range mem {
+		memMetric, err := m.Metrics()
+		if err != nil {
+			logger.Error("error getting gpu memory metrics", slog.Any("error", err))
+			continue
+		}
+		metricLabels := append(commonLabels, m.GetID())
+
+		ch <- prometheus.MustNewConstMetric(
+			metrics["gpu_memory_ecc_correctable"].desc,
+			prometheus.CounterValue,
+			float64(memMetric.CurrentPeriod.CorrectableECCErrorCount),
+			metricLabels...)
+		ch <- prometheus.MustNewConstMetric(
+			metrics["gpu_memory_ecc_uncorrectable"].desc,
+			prometheus.CounterValue,
+			float64(memMetric.CurrentPeriod.UncorrectableECCErrorCount),
+			metricLabels...)
+	}
+}
